--- conflicted
+++ resolved
@@ -192,13 +192,8 @@
         final var volume =
                 (Map<String, Long>) storage.get("simple.schema_demo._public.user_signed_up");
 
-<<<<<<< HEAD
         assertThat(volume.get("offset-total"), is(RECORD_COUNT));
-        assertThat(volume.get("storage"), is(1120000L));
-=======
-        assertThat(volume.get("offset-total"), is(10000L));
         assertThat(volume.get("storage-bytes"), is(1120000L));
->>>>>>> 065f62ef
     }
 
     private static void checkConsumptionStats(final long consumedCount) throws Exception {
