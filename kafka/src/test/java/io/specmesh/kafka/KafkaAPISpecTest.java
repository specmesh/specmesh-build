// CHECKSTYLE_RULES.OFF: FinalLocalVariable
// CHECKSTYLE_RULES.OFF: FinalParameters
package io.specmesh.kafka;


import static org.hamcrest.CoreMatchers.is;
import static org.hamcrest.MatcherAssert.assertThat;

import io.specmesh.apiparser.AsyncApiParser;
import io.specmesh.apiparser.model.ApiSpec;
<<<<<<< HEAD
import org.apache.kafka.clients.admin.NewTopic;
import org.apache.kafka.common.acl.AclBinding;
import org.junit.jupiter.api.Test;

import java.util.List;

import static org.hamcrest.CoreMatchers.is;
import static org.hamcrest.MatcherAssert.assertThat;
import static org.hamcrest.Matchers.iterableWithSize;

public class KafkaAPISpecTest {
    final KafkaApiSpec apiSpec = new KafkaApiSpec(getAPISpecFromResource());
=======
import java.util.List;
import java.util.Map;
import java.util.Properties;
import org.apache.kafka.clients.admin.NewTopic;
import org.apache.kafka.common.acl.AclBinding;
import org.junit.jupiter.api.Test;
public class KafkaAPISpecTest {
    final KafkaApiSpec apiSpec = new KafkaApiSpec(getAPISpecFromResource());
//    private AdminClient adminClient;

>>>>>>> b4641b7d

    @Test
    public void shouldListAppOwnedTopics() {
        List<NewTopic> newTopics = apiSpec.listDomainOwnedTopics();
        assertThat(newTopics.size(), is(2));
        // For adminClient.createTopics()
    }

    @Test
    public void shouldGenerateACLsSoDomainOwnersCanWrite() {
        List<AclBinding> acls = apiSpec.listACLsForDomainOwnedTopics();

        assertThat(acls, iterableWithSize(5));

        assertThat("Protected ACL was not created", acls.get(0).toString(),
                is("(pattern=ResourcePattern(resourceType=TOPIC, " +
                        "name=london.hammersmith.olympia.bigdatalondon.protected.retail.subway.food.purchase, " +
                        "patternType=PREFIXED), entry=(principal=User:domain-.some.other.domain.root, host=*, operation=READ, " +
                        "permissionType=ALLOW))"));
        // For adminClient.createAcls(acls);
    }


    private ApiSpec getAPISpecFromResource() {
        try {
            return new AsyncApiParser().loadResource(getClass().getClassLoader().getResourceAsStream("bigdatalondon-api.yaml"));
        } catch (Throwable t) {
            throw new RuntimeException("Failed to load test resource", t);
        }
    }

}<|MERGE_RESOLUTION|>--- conflicted
+++ resolved
@@ -8,7 +8,6 @@
 
 import io.specmesh.apiparser.AsyncApiParser;
 import io.specmesh.apiparser.model.ApiSpec;
-<<<<<<< HEAD
 import org.apache.kafka.clients.admin.NewTopic;
 import org.apache.kafka.common.acl.AclBinding;
 import org.junit.jupiter.api.Test;
@@ -21,18 +20,7 @@
 
 public class KafkaAPISpecTest {
     final KafkaApiSpec apiSpec = new KafkaApiSpec(getAPISpecFromResource());
-=======
-import java.util.List;
-import java.util.Map;
-import java.util.Properties;
-import org.apache.kafka.clients.admin.NewTopic;
-import org.apache.kafka.common.acl.AclBinding;
-import org.junit.jupiter.api.Test;
-public class KafkaAPISpecTest {
-    final KafkaApiSpec apiSpec = new KafkaApiSpec(getAPISpecFromResource());
-//    private AdminClient adminClient;
 
->>>>>>> b4641b7d
 
     @Test
     public void shouldListAppOwnedTopics() {
