--- conflicted
+++ resolved
@@ -19,13 +19,8 @@
     `maven-publish`
     signing
     id("com.github.spotbugs") version "6.1.6"
-<<<<<<< HEAD
-    id("com.diffplug.spotless") version "7.0.2"
+    id("com.diffplug.spotless") version "7.0.4"
     id("pl.allegro.tech.build.axion-release") version "1.18.18"
-=======
-    id("com.diffplug.spotless") version "7.0.4"
-    id("pl.allegro.tech.build.axion-release") version "1.18.17"
->>>>>>> cce43017
     id("io.github.gradle-nexus.publish-plugin") version "2.0.0"
     id("com.bmuschko.docker-remote-api") version "9.4.0" apply false
 }
