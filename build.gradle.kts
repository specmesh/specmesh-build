--- conflicted
+++ resolved
@@ -72,13 +72,8 @@
         set("jacksonVersion", "2.16.1")
         set("protobufVersion", "3.25.2")
         set("medeiaValidatorVersion", "1.1.0")
-<<<<<<< HEAD
         set("junitVersion", "5.10.1")
-        set("mockitoVersion", "5.6.0")
-=======
-        set("junitVersion", "5.10.0")
         set("mockitoVersion", "5.10.0")
->>>>>>> 49390665
         set("junitPioneerVersion", "2.1.0")
         set("spotBugsVersion", "4.8.3")
         set("hamcrestVersion", "1.3")
