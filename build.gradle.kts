--- conflicted
+++ resolved
@@ -71,15 +71,9 @@
         set("kafkaVersion", "7.9.1-ce")
         set("openTracingVersion", "0.33.0")
         set("observabilityVersion", "1.1.8")
-<<<<<<< HEAD
         set("guavaVersion", "33.4.8-jre")
-        set("confluentVersion", "7.9.0")
-        set("jacksonVersion", "2.18.3")
-=======
-        set("guavaVersion", "33.4.0-jre")
         set("confluentVersion", "7.9.1")
         set("jacksonVersion", "2.19.0")
->>>>>>> 85658a80
         set("protobufVersion", "3.25.5")
         set("medeiaValidatorVersion", "1.1.0")
         set("junitVersion", "5.13.1")
