/*
 * Copyright 2023 SpecMesh Contributors (https://github.com/specmesh)
 *
 * Licensed under the Apache License, Version 2.0 (the "License");
 * you may not use this file except in compliance with the License.
 * You may obtain a copy of the License at
 *
 *     http://www.apache.org/licenses/LICENSE-2.0
 *
 * Unless required by applicable law or agreed to in writing, software
 * distributed under the License is distributed on an "AS IS" BASIS,
 * WITHOUT WARRANTIES OR CONDITIONS OF ANY KIND, either express or implied.
 * See the License for the specific language governing permissions and
 * limitations under the License.
 */

plugins {
    java
    `maven-publish`
    signing
<<<<<<< HEAD
    id("com.github.spotbugs") version "5.0.14"
    id("com.diffplug.spotless") version "6.16.0"
    id("pl.allegro.tech.build.axion-release") version "1.14.4"
    id("io.github.gradle-nexus.publish-plugin") version "1.2.0"
=======
    id("com.github.spotbugs") version "5.0.13"
    id("com.diffplug.spotless") version "6.18.0"
    id("pl.allegro.tech.build.axion-release") version "1.15.0"
    id("io.github.gradle-nexus.publish-plugin") version "1.3.0"
>>>>>>> 3dfb1012
}

project.version = scmVersion.version
project.group = "io.specmesh"

allprojects {
    apply(plugin = "idea")
    apply(plugin = "java")
    apply(plugin = "checkstyle")
    apply(plugin = "com.diffplug.spotless")
    apply(plugin = "com.github.spotbugs")

    tasks.jar {
        onlyIf { sourceSets.main.get().allSource.files.isNotEmpty() }
    }
}

subprojects {
    project.version = project.parent?.version!!

    apply(plugin = "maven-publish")
    apply(plugin = "signing")

    repositories {
        mavenCentral()
        maven {
            url = uri("https://packages.confluent.io/maven/")
            group = "io.confluent"
        }
    }

    java {
        toolchain {
            languageVersion.set(JavaLanguageVersion.of(11))
        }

        withSourcesJar()
        withJavadocJar()
    }

    extra.apply {
        set("kafkaVersion", "7.3.3-ce")
        set("openTracingVersion", "0.33.0")
        set("observabilityVersion", "1.1.8")
        set("guavaVersion", "31.1-jre")
        set("confluentVersion", "7.3.2")
        set("jacksonVersion", "2.14.2")
        set("protobufVersion", "3.22.0")
        set("medeiaValidatorVersion", "1.1.0")
        set("junitVersion", "5.9.2")
        set("mockitoVersion", "5.2.0")
        set("junitPioneerVersion", "2.0.0")
        set("spotBugsVersion", "4.7.3")
        set("hamcrestVersion", "1.3")
        set("log4jVersion", "2.18.0")
        set("classGraphVersion", "4.8.21")
        set("testcontainersVersion", "1.17.6")
        set("lombokVersion", "1.18.26")
    }

    val junitVersion: String by extra
    val jacksonVersion: String by extra
    val mockitoVersion: String by extra
    val junitPioneerVersion: String by extra
    val guavaVersion : String by extra
    val hamcrestVersion : String by extra
    val log4jVersion : String by extra

    dependencies {
        testImplementation(project(":parser"))
        testImplementation(project(":kafka"))
        testImplementation("org.junit.jupiter:junit-jupiter-api:$junitVersion")
        testImplementation("org.junit.jupiter:junit-jupiter-params:$junitVersion")
        testImplementation("org.junit-pioneer:junit-pioneer:$junitPioneerVersion")
        testImplementation("org.mockito:mockito-junit-jupiter:$mockitoVersion")
        testImplementation("org.hamcrest:hamcrest-all:$hamcrestVersion")
        testImplementation("com.fasterxml.jackson.dataformat:jackson-dataformat-yaml:$jacksonVersion")
        testImplementation("com.google.guava:guava-testlib:$guavaVersion")
        testImplementation("org.apache.logging.log4j:log4j-core:$log4jVersion")
        testImplementation("org.apache.logging.log4j:log4j-slf4j18-impl:$log4jVersion")
        testRuntimeOnly("org.junit.jupiter:junit-jupiter-engine:$junitVersion")
    }

    tasks.compileJava {
        options.compilerArgs.add("-Xlint:all,-serial,-processing")
        options.compilerArgs.add("-Werror")
    }

    tasks.test {
        useJUnitPlatform()
        setForkEvery(1)
        maxParallelForks = 2
        testLogging {
            showStandardStreams = true
            exceptionFormat = org.gradle.api.tasks.testing.logging.TestExceptionFormat.FULL
            showCauses = true
            showExceptions = true
            showStackTraces = true
        }
    }

    tasks.javadoc {
        if (JavaVersion.current().isJava9Compatible) {
            (options as StandardJavadocDocletOptions).apply {
                addBooleanOption("html5", true)
                // Why -quite? See: https://github.com/gradle/gradle/issues/2354
                addStringOption("Xwerror", "-quiet")
            }
        }
    }

    spotless {
        java {
            googleJavaFormat("1.15.0").aosp().reflowLongStrings()
            indentWithSpaces()
            importOrder()
            removeUnusedImports()
            trimTrailingWhitespace()
            endWithNewline()
            targetExclude("**/build/generated/source*/**/*.*")
        }
    }

    tasks.register("format") {
        dependsOn("spotlessCheck", "spotlessApply")
    }

    tasks.register("checkstyle") {
        dependsOn("checkstyleMain", "checkstyleTest")
    }

    tasks.register("spotbugs") {
        dependsOn("spotbugsMain", "spotbugsTest")
    }

    tasks.register("static") {
        dependsOn("checkstyle", "spotbugs")
    }

    spotbugs {
        excludeFilter.set(rootProject.file("config/spotbugs/suppressions.xml"))

        tasks.spotbugsMain {
            reports.create("html") {
                required.set(true)
                setStylesheet("fancy-hist.xsl")
            }
        }
        tasks.spotbugsTest {
            reports.create("html") {
                required.set(true)
                setStylesheet("fancy-hist.xsl")
            }
        }
    }

    tasks.jar {
        archiveBaseName.set("specmesh-${project.name}")
    }

    publishing {
        repositories {
            maven {
                name = "GitHubPackages"
                url = uri("https://maven.pkg.github.com/specmesh/${rootProject.name}")
                credentials {
                    username = System.getenv("GITHUB_ACTOR")
                    password = System.getenv("GITHUB_TOKEN")
                }
            }
        }

        publications {
            create<MavenPublication>("mavenArtifacts") {
                from(components["java"])

                artifactId = "specmesh-${artifactId}"
                project.group = "io.specmesh"

                pom {
                    name.set("${project.group}:${artifactId}")

                    description.set("Specmesh ${project.name.capitalize()} library".replace("-", " "))

                    url.set("https://www.specmesh.io")

                    licenses {
                        license {
                            name.set("The Apache License, Version 2.0")
                            url.set("https://www.apache.org/licenses/LICENSE-2.0.txt")
                        }
                    }

                    developers {
                        developer {
                            name.set("Neil Avery")
                            email.set("8012398+neil-avery@users.noreply.github.com")
                            organization.set("SpecMesh Master Builders")
                            organizationUrl.set("https://www.specmesh.io")
                        }

                        developer {
                            name.set("Andy Coates")
                            email.set("8012398+big-andy-coates@users.noreply.github.com")
                            organization.set("SpecMesh Master Builders")
                            organizationUrl.set("https://www.specmesh.io")
                        }
                    }

                    scm {
                        connection.set("scm:git:git://github.com/specmesh/${rootProject.name}.git")
                        developerConnection.set("scm:git:ssh://github.com/specmesh/${rootProject.name}.git")
                        url.set("https://github.com/specmesh/${rootProject.name}")
                    }

                    issueManagement {
                        url.set("https://github.com/specmesh/${rootProject.name}/issues")
                    }
                }
            }
        }
    }

    signing {
        setRequired {
           !project.version.toString().endsWith("-SNAPSHOT")
                    && !project.hasProperty("skipSigning")
        }

        if (project.hasProperty("signingKey")) {
            useInMemoryPgpKeys(properties["signingKey"].toString(), properties["signingPassword"].toString())
        }

        sign(publishing.publications["mavenArtifacts"])
    }
}

nexusPublishing {
    repositories {
        sonatype {
            nexusUrl.set(uri("https://s01.oss.sonatype.org/service/local/"))
            snapshotRepositoryUrl.set(uri("https://s01.oss.sonatype.org/content/repositories/snapshots/"))

            if (project.hasProperty("SONA_USERNAME")) {
                username.set(project.property("SONA_USERNAME").toString())
            }

            if (project.hasProperty("SONA_PASSWORD")) {
                password.set(project.property("SONA_PASSWORD").toString())
            }
        }
    }
}

defaultTasks("format", "static", "check")<|MERGE_RESOLUTION|>--- conflicted
+++ resolved
@@ -18,17 +18,10 @@
     java
     `maven-publish`
     signing
-<<<<<<< HEAD
     id("com.github.spotbugs") version "5.0.14"
-    id("com.diffplug.spotless") version "6.16.0"
-    id("pl.allegro.tech.build.axion-release") version "1.14.4"
-    id("io.github.gradle-nexus.publish-plugin") version "1.2.0"
-=======
-    id("com.github.spotbugs") version "5.0.13"
     id("com.diffplug.spotless") version "6.18.0"
     id("pl.allegro.tech.build.axion-release") version "1.15.0"
     id("io.github.gradle-nexus.publish-plugin") version "1.3.0"
->>>>>>> 3dfb1012
 }
 
 project.version = scmVersion.version
