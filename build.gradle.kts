--- conflicted
+++ resolved
@@ -92,13 +92,8 @@
         set("hamcrestVersion", "1.3")
         set("log4jVersion", "2.25.2")           // https://mvnrepository.com/artifact/org.apache.logging.log4j/log4j-core
         set("classGraphVersion", "4.8.21")
-<<<<<<< HEAD
         set("testcontainersVersion", "1.21.3")
-        set("lombokVersion", "1.18.38")
-=======
-        set("testcontainersVersion", "1.20.1")
         set("lombokVersion", "1.18.42")
->>>>>>> 808b3503
     }
 
     val junitVersion: String by extra
