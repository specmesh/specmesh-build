[![CI](https://github.com/specmesh/specmesh-build/actions/workflows/build.yml/badge.svg?branch=main)](https://github.com/specmesh/specmesh-build/actions/workflows/ci.yml)
[![Maven Central](https://img.shields.io/maven-central/v/io.specmesh/specmesh-kafka.svg)](https://central.sonatype.dev/search?q=specmesh-*)

# SpecMesh build tools

SpecMesh is an opinionated modelling layer over Apache Kafka resources that combines GitOps, AsyncAPI (modelling), a parser, testing, provisioning tools as well as chargeback support. By utilizing this methodology and toolset, it enables organizations to adopt Kafka at scale while incorporating simplification guardrails to prevent many typical mistakes. Resource provisioning is concealed beneath the AsyncAPI specification, providing a simplified view that allows both technical and non-technical users to design and build their Kafka applications as data products.

Links:
- [Source](https://github.com/specmesh/specmesh-build)
- [Wiki](https://github.com/specmesh/docs/wiki) 
- [CLI](cli/README.md)
- [SpecMesh.io](https://specmesh.github.io/site/)

Guides:
- [Apache Kafka Quick Start](https://github.com/specmesh/getting-started-apachekafka)
- More coming

**In 30 seconds.**

1. Write a spec for your BoundedContext (set of Kafka topics). They will all be prefixed with `acme.lifesyste.onboarding`. Set the access control, granting _private, _protected, _public access to this app (i.e. principal = acme.lifestyle.onboarding) and others. Grant restricted access on the `protected` topic to the `acme.finance.accounting` principal (it will have its own spec)

```yaml
asyncapi: '2.5.0'
id: 'urn:acme:lifestyle:onboarding'
info:
  title: ACME Lifestyle Onboarding
  version: '1.0.0'
  description: |
    The ACME lifestyle onboarding app that allows stuff - see this url for more detail.. etc

channels:
  _public/user_signed_up:
    bindings:
      kafka:
        partitions: 3
        replicas: 1
        configs:
          cleanup.policy: delete
          retention.ms: 999000

    publish:
      message:
        payload:
          $ref: "/schema/simple.schema_demo._public.user_signed_up.avsc"

  _private/user_checkout:
    publish:
      message:
        payload:
          $ref: "/schema/simple.schema_demo._public.user_checkout.yml"


  _protected/purchased:
    publish:
      summary: Humans purchasing food - note - restricting access to other domain principals
      tags: [
        name: "grant-access:.acme.finance.accounting"
      ]
      message:
        name: Food Item
        tags: [
          name: "human",
          name: "purchase"
        ]
```

<<<<<<< HEAD
=======

2. Provision this spec using the CLI. 

> % docker run --rm --network confluent -v "$(pwd)/resources:/app" ghcr.io/specmesh/specmesh-build-cli  provision -bs kafka:9092  -sr http://schema-registry:8081 -spec /app/simple_schema_demo-api.yaml -schemaPath /app
>
2.1. Topics created:
- acme.lifestyle.onboarding._public.user_signed_up
- acme.lifestyle.onboarding._private.user_checkout

2.2. Schema published:
- /schema/simple.schema_demo._public.user_signed_up.avsc

2.3. ACLs created:
- "name" : "(pattern=ResourcePattern(resourceType=TOPIC, name=simple.spec_demo._public, patternType=PREFIXED), entry=(principal=User:*, host=*, operation=READ, permissionType=ALLOW))",
- more

.


3. Check Storage metrics (chargeback)

> docker run --rm --network confluent -v "$(pwd)/resources:/app" ghcr.io/specmesh/specmesh-build-cli storage -bs kafka:9092 -spec /app/simple_spec_demo-api.yaml
>

```json
 {"acme.lifestyle.onboarding._public.user_signed_up":{"storage":1590,"offset-total":6},"acme.lifestyle._protected.purchased":{"storage":0,"offset-total":0},"acme.lifestyle._private.user_checkout":{"storage":9185,"offset-total":57}}
```
.

4. Check Consumption metrics (chargeback)

>%  docker run --rm --network confluent -v "$(pwd)/resources:/app" ghcr.io/specmesh/specmesh-build-cli consumption -bs kafka:9092 -spec /app/simple_spec_demo-api.yaml


```json
{"simple.spec_demo._public.user_signed_up":{"id":"some.other.app","members":[{"id":"console-consumer-7f9d23c7-a627-41cd-ade9-3919164bc363","clientId":"console-consumer","host":"/172.30.0.3","partitions":[{"id":0,"topic":"simple.spec_demo._public.user_signed_up","offset":57,"timestamp":-1}]}],"offsetTotal":57}}
```



>>>>>>> ca507356

# Developer Notes

1. Install the intellij checkstyle plugin and load the config from config/checkstyle.xml<|MERGE_RESOLUTION|>--- conflicted
+++ resolved
@@ -64,9 +64,6 @@
         ]
 ```
 
-<<<<<<< HEAD
-=======
-
 2. Provision this spec using the CLI. 
 
 > % docker run --rm --network confluent -v "$(pwd)/resources:/app" ghcr.io/specmesh/specmesh-build-cli  provision -bs kafka:9092  -sr http://schema-registry:8081 -spec /app/simple_schema_demo-api.yaml -schemaPath /app
@@ -105,9 +102,6 @@
 ```
 
 
-
->>>>>>> ca507356
-
 # Developer Notes
 
 1. Install the intellij checkstyle plugin and load the config from config/checkstyle.xml